package com.image.cropview

import android.graphics.Bitmap
import android.graphics.PointF
import androidx.compose.runtime.getValue
import androidx.compose.runtime.mutableStateOf
import androidx.compose.runtime.setValue
import androidx.compose.ui.geometry.Offset
import androidx.compose.ui.geometry.Rect
import androidx.compose.ui.geometry.Size
import androidx.compose.ui.unit.IntSize
import kotlin.math.abs
import kotlin.math.max
import kotlin.math.min

/**
 *  - Utility class for performing cropping operations on a provided bitmap image.
 *      Instances of this class enable the manipulation of an internal rectangle within
 *      the provided image, facilitating cropping and resizing functionalities.
 *
 *  @property bitmapImage The bitmap image to be cropped and manipulated.
 *
 *  @property canvasSize The size of the canvas representing the crop view.
 *
 *  @property iRect The internal rectangle (iRect) representing the region to be cropped.
 *
 *  @constructor Creates a CropUtil instance with the provided bitmap image.
 */
public class CropUtil constructor(private var mBitmapImage: Bitmap) {

    public var cropType: CropType? = null
    private var bitmapImage: Bitmap? = mBitmapImage

    /**
     * The canvas size of the crop view.
     */
    public var canvasSize: CanvasSize by mutableStateOf(CanvasSize())

    /**
     * The internal rectangle (iRect) representing the region to be cropped.
     */
    public var iRect: IRect by mutableStateOf(IRect())

    /**
     * The touch rectangle region used detecting outside iRect to be moved while dragged touched inside this rect.
     */
    private var touchRect: IRect by mutableStateOf(IRect())

    /**
     * The state indicating whether the touch input is inside the touch rectangle for moving the rectangle.
     */
    private var isTouchedInsideRectMove: Boolean by mutableStateOf(false)

    /**
     * The edge of the rectangle touched to drag and resize it.
     */
    private var rectEdgeTouched: RectEdge by mutableStateOf(RectEdge.NULL)

    /**
     * The top-left offset of the rectangle (iRect).
     */
    private var irectTopleft: Offset by mutableStateOf(Offset(0.0f, 0.0f))

    /**
     * The top-left offset of the touch rectangle.
     */
    private var touchAreaRectTopLeft: Offset by mutableStateOf(Offset(0.0f, 0.0f))

    /**
     * The padding inside the internal rectangle for the touch rectangle.
     */
    private val paddingForTouchRect = 70F

    /**
     * The minimum limit for various calculations based on the touch rectangle padding.
     */
    private val minLimit: Float = paddingForTouchRect * 3F

    private var maxSquareLimit: Float = 0F
        set(value) {
            minSquareLimit = value * 0.2F
            field = value
        }

    private var minSquareLimit: Float = maxSquareLimit * 0.3F

    /**
     * The last point updated during drag operations.
     */
    private var lastPointUpdated: Offset? = null

    /**
     * Initializes the crop view by resetting the iRect rectangle.
     */
    init {
        resetCropIRect()
    }

    /**
     *  - Handles the event when the canvas size is changed.
     *      Updates the internal canvasSize property with the new dimensions and
     *      resets the crop rectangle (iRect) accordingly.
     *
     *  @param intSize The new size of the canvas as an [IntSize] object.
     */
    public fun onCanvasSizeChanged(intSize: IntSize) {
        canvasSize = CanvasSize(intSize.width.toFloat(), intSize.height.toFloat())
        resetCropIRect()
    }

    /**
     *  - Resets the internal rectangle (iRect) used for cropping to the full canvas size.
     *      This function sets the iRect's top-left corner to (0,0) and its size to match the canvas size.
     */
    public fun resetCropIRect() {
        // Irect resetting
        val canWidth = canvasSize.canvasWidth
        val canHeight = canvasSize.canvasHeight

        if (getCurrCropType() == CropType.SQUARE ||
            getCurrCropType() == CropType.PROFILE_CIRCLE
        ) {
            // Square style Rect positioning
            val squareSize = getSquareSize(canWidth, canHeight)
            irectTopleft = getSquarePosition(canWidth, canHeight, squareSize.width)
            iRect = IRect(topLeft = irectTopleft, size = squareSize)

        } else { // For free style crop
            // Free style Rect positioning
            irectTopleft = Offset(x = 0.0F, y = 0.0F)
            iRect = IRect(topLeft = irectTopleft, size = Size(canWidth, canHeight))
        }

        updateTouchRect()
    }

    private fun getSquareSize(width: Float, height: Float): Size {
        val squareSize = minOf(width, height) - 100F
        maxSquareLimit = squareSize + 100F
        return Size(squareSize, squareSize)
    }

    private fun getSquarePosition(width: Float, height: Float, squareSize: Float): Offset {
        val x = (width - squareSize) / 2
        val y = (height - squareSize) / 2
        return Offset(x, y)
    }

    /**
     *  - Updates the touch rectangle (touchRect) based on the current iRect and given padding.
     *      The touch rectangle is adjusted to fit within the iRect with additional padding.
     *      This function is typically called after resetting the iRect,
     *      And also after any changes respectively with iRect changes.
     */
    private fun updateTouchRect() {
        // Touch rect resetting
        val size = iRect.size
        val insidePadding = (paddingForTouchRect * 2)
        val touchRectTopleft = Offset(
            x = (irectTopleft.x + paddingForTouchRect),
            y = (irectTopleft.y + paddingForTouchRect)
        )
        touchRect = IRect(
            topLeft = touchRectTopleft,
            size = Size(
                width = (size.width - (insidePadding)),
                height = (size.height - (insidePadding))
            )
        )
    }

    /**
     *  - Handles the initial touch event when starting a drag operation.
     *      Determines if the touch input is inside the touch rectangle, identifies the touched
     *      edge of the rectangle, and updates the last touch point for tracking movement.
     *
     *  @param touchPoint The coordinates of the touch event as an [Offset].
     */
    public fun onDragStart(touchPoint: Offset) { // First event of pointer input
        isTouchedInsideRectMove = isTouchInputInsideTheTouchRect(touchPoint)
        rectEdgeTouched = getRectEdge(touchPoint)
        lastPointUpdated = touchPoint
    }

    /**
     *  - Handles the ongoing drag event after the initial touch, providing logic for dragging
     *      the entire rectangle or resizing its corners based on the initial touch location.
     *
     *  @param dragPoint The coordinates of the ongoing drag event as an [Offset].
     */
    public fun onDrag(dragPoint: Offset) { // Second event of pointer input
        if (isTouchedInsideRectMove) {
            processIRectDrag(dragPoint = dragPoint)
        } else {
            when (rectEdgeTouched) {
                RectEdge.TOP_LEFT -> {
                    topLeftCornerDrag(dragPoint)
                }

                RectEdge.TOP_RIGHT -> {
                    topRightCornerDrag(dragPoint)
                }

                RectEdge.BOTTOM_LEFT -> {
                    bottomLeftCornerDrag(dragPoint)
                }

                RectEdge.BOTTOM_RIGHT -> {
                    bottomRightCornerDrag(dragPoint)
                }

                else -> Unit
            }
        }
    }


    /**
     *  - Handles the conclusion of a drag operation, resetting state variables related to the drag.
     *      This function is typically called after the user lifts their finger following a drag interaction.
     */
    public fun onDragEnd() { // Third event of pointer input
        isTouchedInsideRectMove = false
        lastPointUpdated = null
        rectEdgeTouched = RectEdge.NULL
    }

    /**
     *  - Handles the drag operation for moving the entire internal rectangle (iRect).
     *      Calculates the difference in drag position, checks if the updated top-left point
     *      of iRect stays inside the canvas, and updates the iRect accordingly.
     *
     *  @param dragPoint The current coordinates during the drag as an [Offset].
     */
    private fun processIRectDrag(dragPoint: Offset) {
        dragDiffCalculation(dragPoint)?.let { diffOffset ->
            val offsetCheck = Offset(
                x = (irectTopleft.x + diffOffset.x),
                y = (irectTopleft.y + diffOffset.y)
            )

            // before updating the top left point in rect need to check the irect stays inside the canvas
            val isIRectStaysInsideCanvas = isDragPointInsideTheCanvas(offsetCheck)

            // one point may reach any of corner but other way rect can still move
            if (offsetCheck.x >= 0F && offsetCheck.y >= 0F && isIRectStaysInsideCanvas) {
                updateIRectTopLeftPoint(offsetCheck)
            } else {
                // one point may reach any of corner but other way rect can still move
                val x = offsetCheck.x
                val y = offsetCheck.y
                var newOffset: Offset? = null

                if (y <= 0F && x > 0.0F && (x + iRect.size.width in 0F..canvasSize.canvasWidth)) {
                    // top side touched to edge
                    newOffset = Offset(x, 0.0F)

                } else if (x <= 0F && y > 0F && (y + iRect.size.height in 0F..canvasSize.canvasHeight)) {
                    // left side touched to edge
                    newOffset = Offset(0.0F, y)

                } else if ((x + iRect.size.width >= canvasSize.canvasWidth) && y >= 0F
                    && (y + iRect.size.height in 0F..canvasSize.canvasHeight)
                ) {
                    // right side touched to edge
                    newOffset = Offset((canvasSize.canvasWidth - iRect.size.width), y)

                } else if ((y + iRect.size.height >= canvasSize.canvasHeight) &&
                    x > 0F &&
                    (x + iRect.size.width in 0F..canvasSize.canvasWidth)
                ) {
                    // bottom side touched to edge
                    newOffset = Offset(x, (canvasSize.canvasHeight - iRect.size.height))
                }
                if (newOffset != null) {
                    updateIRectTopLeftPoint(newOffset)
                }
            }
        }
    }

    /**
     *  - Handles the drag operation for resizing the rectangle when the top-left corner is touched.
     *      Calculates the drag difference, updates the top-left point, and adjusts the width and height
     *      of the rectangle while ensuring it stays within specified limits.
     *
     *  @param dragPoint The current coordinates during the drag as an [Offset].
     */
    private fun topLeftCornerDrag(dragPoint: Offset) {
        dragDiffCalculation(dragPoint)?.let { dragDiff ->
            val (canvasWidth, canvasHeight) = canvasSize
            val size = iRect.size


            val x = (0f.coerceAtLeast(irectTopleft.x + dragDiff.x))
                .coerceAtMost(canvasWidth - minLimit)

            val y = (0f.coerceAtLeast(irectTopleft.y + dragDiff.y))
                .coerceAtMost(canvasHeight - minLimit)


            // Calculate new width and height based on drag direction
            val newWidth = calculateNewSize(size.width, dragDiff.x)
            val newHeight = calculateNewSize(size.height, dragDiff.y)

            irectTopleft = Offset(x, y)

            val sizeOfIRect = when (cropType) {
                CropType.PROFILE_CIRCLE, CropType.SQUARE -> {
                    val sqSide = min(newWidth, canvasWidth)
                    val totalHeight = (sqSide + irectTopleft.y)
                    val diff = canvasHeight - totalHeight
                    if (diff < 0) {
                        irectTopleft = irectTopleft.copy(
                            y = (irectTopleft.y + diff)
                        )
                    }

                    Size(width = sqSide, height = sqSide)
                }

                else -> { // Free style
                    Size(
                        width = min(newWidth, canvasWidth),
                        height = min(newHeight, canvasHeight)
                    )
                }
            }

            iRect = iRect.copy(
                topLeft = irectTopleft,
                size = sizeOfIRect
            )

            updateTouchRect()
        }
    }

    /**
     *  - Calculates the new size after a drag operation, considering the drag direction and limits.
     *
     *  @param currentSize The current size of the dimension (width/height).
     *  @param dragDiff The difference in drag position.
     *  @return The new size for the dimension.
     */
    private fun calculateNewSize(currentSize: Float, dragDiff: Float): Float {
        return if (dragDiff < 0F) {
            // Dimension will increase
            (currentSize + abs(dragDiff))
        } else {
            // Dimension will reduce
            max(currentSize - abs(dragDiff), minLimit)
        }
    }

    /**
     *  - Handles the drag operation for resizing the rectangle when the top-right corner is touched.
     *      Calculates the drag difference, adjusts the width and height of the rectangle while ensuring
     *      it stays within specified limits, and updates the rectangle accordingly.
     *
     *  @param dragPoint The current coordinates during the drag as an [Offset].
     */
    private fun topRightCornerDrag(dragPoint: Offset) {
        dragDiffCalculation(dragPoint)?.let { dragDiff ->
            // If irect y is already at 0 and dragDiff y is negative, no need to update
            if (iRect.topLeft.y <= 0F && dragDiff.y < 0F) return

            val size = iRect.size
            val (canvasWidth, canvasHeight) = canvasSize
            val irectX = iRect.topLeft.x
            val irectY = iRect.topLeft.y

            // Calculate new width based on drag direction
            val newWidth = if (dragDiff.x < 0F) {
                (size.width - abs(dragDiff.x))
            } else (size.width + abs(dragDiff.x))

            // Limit width based on canvas boundaries
            val width = if ((newWidth + irectX) > canvasWidth) {
                canvasWidth - irectX
            } else {
                if (newWidth <= minLimit) return
                newWidth
            }

            // Calculate new height based on drag direction
            var height = if (dragDiff.y <= 0F) {
                (size.height + abs(dragDiff.y))
            } else {
                (size.height - abs(dragDiff.y))
            }

            // Limit height based on canvas boundaries
            if (height > canvasHeight) height = canvasHeight

            // Calculate new y-point within canvas boundaries
            val yLimitPoint = canvasHeight - minLimit
            var yPoint = irectY + dragDiff.y
            yPoint = if (yPoint <= 0F) 0F else {
                if (yPoint >= yLimitPoint) yLimitPoint else yPoint
            }
            // Update top-left point and rectangle size
            irectTopleft = irectTopleft.copy(y = yPoint)

            val sizeOfIRect = when (cropType) {
                CropType.PROFILE_CIRCLE, CropType.SQUARE -> {
                    val sqSide = maxOf(minLimit, width)
                    val totalHeight = (sqSide + irectTopleft.y)
                    val diff = canvasHeight - totalHeight

                    if (diff < 0) {
                        irectTopleft = irectTopleft.copy(
                            y = (irectTopleft.y + diff)
                        )
                    }
                    Size(width = sqSide, height = sqSide)
                }

                else -> { // Free style
                    Size(width = maxOf(minLimit, width), height = maxOf(minLimit, height))
                }
            }


            iRect = iRect.copy(
                topLeft = irectTopleft,
                size = sizeOfIRect
            )

            updateTouchRect()
        }
    }

    /**
     *  - Handles the drag operation for resizing the rectangle when the bottom-left corner is touched.
     *      Calculates the drag difference, adjusts the width and height of the rectangle while ensuring
     *      it stays within specified limits, and updates the rectangle accordingly.
     *
     *  @param dragPoint The current coordinates during the drag as an [Offset].
     */
    private fun bottomLeftCornerDrag(dragPoint: Offset) {
        dragDiffCalculation(dragPoint)?.let { dragDiff ->
            val canvasHeight = canvasSize.canvasHeight
            val size = iRect.size

            // For Y-Axis
            val h = (size.height + dragDiff.y)
            val height = if ((h + iRect.topLeft.y) > (canvasSize.canvasHeight)) {
                (canvasSize.canvasHeight - iRect.topLeft.y)
            } else h


            // For X-Axis
            val x = if ((iRect.topLeft.x + dragDiff.x) >= (canvasSize.canvasWidth - minLimit)) {
                canvasSize.canvasWidth - minLimit
            } else {
                val a = iRect.topLeft.x + dragDiff.x
                if (a < 0F) return
                a
            }

            // Update top-left point and rectangle size
            irectTopleft = Offset(x = if (x < 0F) 0F else x, y = iRect.topLeft.y)

            // For Irect Width
            var width = if (dragDiff.x < 0F) {
                (size.width + abs(dragDiff.x))
            } else (size.width - abs(dragDiff.x))

            if (width >= canvasSize.canvasWidth) width = canvasSize.canvasWidth

            val sizeOfIRect = when (cropType) {
                CropType.PROFILE_CIRCLE, CropType.SQUARE -> {
                    val sqSide = maxOf(minLimit, width)
                    val totalHeight = (sqSide + irectTopleft.y)
                    val diff = canvasHeight - totalHeight

                    if (diff < 0) {
                        irectTopleft = irectTopleft.copy(
                            y = (irectTopleft.y + diff)
                        )
                    }

                    Size(width = sqSide, height = sqSide)
                }

                else -> { // Free style
                    Size(width = maxOf(minLimit, width), height = maxOf(minLimit, height))
                }

            }

            iRect = iRect.copy(
                topLeft = irectTopleft,
                size = sizeOfIRect
            )

            updateTouchRect()
        }
    }

    /**
     *  - Handles the drag operation for resizing the rectangle when the bottom-right corner is touched.
     *      Calculates the drag difference, adjusts the width and height of the rectangle while ensuring
     *      it stays within specified limits, and updates the rectangle accordingly.
     *
     *  @param dragPoint The current coordinates during the drag as an [Offset].
     */
    private fun bottomRightCornerDrag(dragPoint: Offset) {
        dragDiffCalculation(dragPoint)?.let { dragDiff ->
            val canvasHeight = canvasSize.canvasHeight
            val (sizeWidth, sizeHeight) = iRect.size

            val newWidth = (sizeWidth + dragDiff.x)
                .coerceAtMost(canvasSize.canvasWidth - iRect.topLeft.x)
            val newHeight = (sizeHeight + dragDiff.y)
                .coerceAtMost(canvasSize.canvasHeight - iRect.topLeft.y)

            val sizeOfIrect = when (cropType) {
                CropType.PROFILE_CIRCLE, CropType.SQUARE -> {
                    val sqSide = minLimit.coerceAtLeast(newWidth)
                    val totalHeight = (sqSide + irectTopleft.y)
                    val diff = canvasHeight - totalHeight

                    if (diff < 0) {
                        irectTopleft = irectTopleft.copy(
                            y = (irectTopleft.y + diff)
                        )
                    }
                    Size(width = sqSide, height = sqSide)
                }

                else -> { // Free style
                    Size(
                        width = newWidth.coerceAtLeast(minLimit),
                        height = newHeight.coerceAtLeast(minLimit)
                    )
                }
            }

            // Update rectangle size
            iRect = iRect.copy(topLeft = irectTopleft, size = sizeOfIrect)
            updateTouchRect()
        }
    }

    /**
     *  - Updates the top-left point of the internal rectangle (iRect) and its associated touch rectangle.
     *      The function takes an [Offset] representing the new top-left point and adjusts both rectangles
     *      accordingly, ensuring that the touch rectangle is updated based on padding.
     *
     *  @param offset The new top-left coordinates as an [Offset].
     */
    private fun updateIRectTopLeftPoint(offset: Offset) {
        irectTopleft = Offset(
            x = offset.x,
            y = offset.y
        )

        touchAreaRectTopLeft = Offset(
            x = (irectTopleft.x + paddingForTouchRect),
            y = (irectTopleft.y + paddingForTouchRect)
        )

        iRect = iRect.copy(
            topLeft = irectTopleft
        )
        touchRect = touchRect.copy(
            topLeft = touchAreaRectTopLeft
        )
    }


    /**
     *  - Checks if the given drag Point, considering the width and height of the internal rectangle (iRect),
     *      is within the boundaries of the canvas.
     *
     *  @param dragPoint The top-left coordinates as an [Offset].
     *  @return `true` if the calculated bottom-right point is inside the canvas boundaries, `false` otherwise.
     */
    private fun isDragPointInsideTheCanvas(dragPoint: Offset): Boolean {
        val x = (dragPoint.x + iRect.size.width)
        val y = (dragPoint.y + iRect.size.height)
        return (x in 0F..canvasSize.canvasWidth && y in 0F..canvasSize.canvasHeight)
    }

    /**
     *  - Calculates the difference in coordinates between two consecutive drag points.
     *      Returns an [Offset] representing the change in position from the last updated point to the current drag point.
     *      If there is no previous point, returns null.
     *
     *  @param dragPoint The current coordinates during the drag as an [Offset].
     *  @return The difference in coordinates as an [Offset], or null if no previous point exists.
     */
    private fun dragDiffCalculation(dragPoint: Offset): Offset? {
        if (lastPointUpdated != null && lastPointUpdated != dragPoint) {
            val difference = getDiffBetweenTwoOffset(lastPointUpdated!!, dragPoint)
            lastPointUpdated = dragPoint
            // Return the difference in coordinates
            return Offset(difference.x, difference.y)
        }
        lastPointUpdated = dragPoint
        return null
    }

    /**
     *  - Calculates the difference in coordinates between two offset points and returns a [PointF] representing
     *      the change in position from the first point to the second point.
     *
     *  @param pointOne The first offset point as an [Offset].
     *  @param pointTwo The second offset point as an [Offset].
     *  @return The difference in coordinates as a [PointF].
     */
    private fun getDiffBetweenTwoOffset(pointOne: Offset, pointTwo: Offset): PointF {
        val dx = pointTwo.x - pointOne.x // calculate the difference in the x coordinates
        val dy = pointTwo.y - pointOne.y // calculate the difference in the y coordinates
        // pointF holds the two x,y values
        return PointF(dx, dy)
    }

    /**
     *  - Determines which edge of the rectangle (iRect) needs to be dragged based on the provided touch point
     *      inside the canvas. The function checks the proximity of the touch point to the edges of the rectangle.
     *
     *  @param touchPoint The touch point coordinates as an [Offset] inside the canvas.
     *  @return The corresponding [RectEdge] indicating which edge of the rectangle to drag.
     */
    private fun getRectEdge(touchPoint: Offset): RectEdge {
        val iRectSize = iRect.size
        val topleftX = iRect.topLeft.x
        val topleftY = iRect.topLeft.y

        val rectWidth = (topleftX + iRectSize.width)
        val rectHeight = (iRect.topLeft.y + iRectSize.height)

        val padding = minLimit

        // For bottom right edge
        val width = (touchPoint.x in (rectWidth - padding..rectWidth + padding))
        val height = (touchPoint.y in (rectHeight - padding..rectHeight + padding))

        // For bottom left edge
        val widthLeft = (touchPoint.x in (topleftX - padding..topleftX + padding))

        // For top right edge
        val isOnY = (touchPoint.y in (topleftY - padding..topleftY + padding))

        // For top left edge
        val x = (touchPoint.x in (topleftX - padding..topleftX + padding))
        val y = (touchPoint.y in (topleftY - padding..topleftY + padding))


        if (width && height) {
            // BOTTOM_RIGHT edge
            return RectEdge.BOTTOM_RIGHT
        } else if (height && widthLeft) {
            // BOTTOM_LEFT edge
            return RectEdge.BOTTOM_LEFT
        } else if (width && isOnY) {
            // TOP_RIGHT edge
            return RectEdge.TOP_RIGHT
        } else if (x && y) {
            // TOP_LEFT
            return RectEdge.TOP_LEFT
        }

        return RectEdge.NULL
    }

    /**
     *  - Checks whether the touch input started from inside the bounds of the touch rectangle.
     *      The function verifies if the provided touch point is within the horizontal and vertical boundaries
     *      of the touch rectangle.
     *
     *  @param touchPoint The touch point coordinates as an [Offset].
     *  @return `true` if the touch input started inside the touch rectangle, `false` otherwise.
     */
    private fun isTouchInputInsideTheTouchRect(touchPoint: Offset): Boolean {
        val xStartPoint = touchRect.topLeft.x
        val xEndPoint = (touchRect.topLeft.x + touchRect.size.width)

        val yStartPoint = touchRect.topLeft.y
        val yEndPoint = (touchRect.topLeft.y + touchRect.size.height)

        return (touchPoint.x in xStartPoint..xEndPoint && touchPoint.y in yStartPoint..yEndPoint)
    }


    /**
     *  - Crops the bitmap based on the current rectangle bounds and returns the cropped bitmap.
     *      The function creates a scaled bitmap from the original image and extracts the region defined
     *      by the current rectangle bounds, ensuring the cropped image fits within the canvas size.
     *
     *  @return The cropped [Bitmap] based on the current rectangle bounds.
     */
    public fun cropImage(): Bitmap {
        val canvasWidth = canvasSize.canvasWidth.toInt()
        val canvasHeight = canvasSize.canvasHeight.toInt()

<<<<<<< HEAD
        // Bitmap dimensions
        val imageWidth = bitmapImage!!.width.toFloat()
        val imageHeight = bitmapImage!!.height.toFloat()

        // Aspect ratios
        val imageAspectRatio = imageWidth / imageHeight
        val canvasAspectRatio = canvasWidth / canvasHeight

        // Determine the scaling factors
        val scaledWidth: Float
        val scaledHeight: Float
        val dx: Float
        val dy: Float

        if (imageAspectRatio > canvasAspectRatio) {
            // Fit by width
            scaledWidth = canvasWidth.toFloat()
            scaledHeight = canvasWidth / imageAspectRatio
            dx = 0f
            dy = (canvasHeight - scaledHeight) / 2f
        } else {
            // Fit by height
            scaledWidth = canvasHeight * imageAspectRatio
            scaledHeight = canvasHeight.toFloat()
            dx = (canvasWidth - scaledWidth) / 2f
            dy = 0f
        }

=======
>>>>>>> 0589e217
        // Get the rectangle bounds to crop
        val rect = getRectFromPoints()

        // Create a scaled bitmap from the original image
        val bitmap: Bitmap = bitmapImage?.let {
                Bitmap.createScaledBitmap(it, canvasWidth, canvasHeight, true)
            } ?: Bitmap.createScaledBitmap(mBitmapImage, canvasWidth, canvasHeight, true)

        // Calculate the cropped region bounds within the scaled bitmap.
        var imgLef = if (rect.left.toInt() < 0) 0 else rect.left.toInt()
        var imgTop = if (rect.top.toInt() < 0) 0 else rect.top.toInt()

        val imgWidth = if (rect.width.toInt() > canvasWidth) canvasWidth else rect.width.toInt()
        val imgHeight =
            if (rect.height.toInt() > canvasHeight) canvasHeight else rect.height.toInt()

        // Adjust bounds to ensure they fit within the canvas size.
        if (imgLef + imgWidth > canvasWidth) {
            imgLef = 0
        }
        if (imgTop + imgHeight > canvasHeight) {
            imgTop = abs(canvasHeight - imgHeight)
        }

        // Create the cropped bitmap.
        val cropBitmap = if (imgWidth <= 0 || imgHeight <= 0) {
            Bitmap.createBitmap(
                bitmap,
                0,
                0,
                canvasWidth,
                canvasHeight
            )
        } else {
            Bitmap.createBitmap(
                bitmap,
                imgLef,
                imgTop,
                imgWidth,
                imgHeight
            )
        }

        if (cropType == CropType.SQUARE || cropType == CropType.PROFILE_CIRCLE) {
            // Will scale the bitmap in square shape.
            return Bitmap.createScaledBitmap(
                cropBitmap,
                maxSquareLimit.toInt(),
                maxSquareLimit.toInt(),
                true
            )
        }

        // Scale the cropped bitmap to match the canvas size.
        return Bitmap.createScaledBitmap(cropBitmap, canvasWidth, canvasHeight, true)
    }

    public fun updateCropType(type: CropType) {
        cropType = type
        resetCropIRect()
    }

    private fun getCurrCropType(): CropType {
        return cropType ?: CropType.FREE_STYLE
    }

    public fun updateBitmapImage(bitmap: Bitmap) {
        bitmapImage = bitmap
    }

    /**
     *  - Converts the internal rectangle (iRect) represented by the top-left point (irectTopleft) and its size
     *      into a [Rect] object, specifying the left, top, right, and bottom coordinates.
     *
     *  @return The [Rect] object representing the internal rectangle.
     */
    private fun getRectFromPoints(): Rect {
        val size = iRect.size
        val right = (size.width + irectTopleft.x)
        val bottom = (size.height + irectTopleft.y)
        return Rect(
            irectTopleft.x,    //left
            irectTopleft.y,    //top
            right,             //right
            bottom,            //bottom
        )
    }

}<|MERGE_RESOLUTION|>--- conflicted
+++ resolved
@@ -697,7 +697,6 @@
         val canvasWidth = canvasSize.canvasWidth.toInt()
         val canvasHeight = canvasSize.canvasHeight.toInt()
 
-<<<<<<< HEAD
         // Bitmap dimensions
         val imageWidth = bitmapImage!!.width.toFloat()
         val imageHeight = bitmapImage!!.height.toFloat()
@@ -726,8 +725,6 @@
             dy = 0f
         }
 
-=======
->>>>>>> 0589e217
         // Get the rectangle bounds to crop
         val rect = getRectFromPoints()
 
